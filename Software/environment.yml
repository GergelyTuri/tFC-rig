--- conflicted
+++ resolved
@@ -11,10 +11,6 @@
   - numpy 
   - pip:      
     - pyserial==3.5
-<<<<<<< HEAD
-    - tqdm==4.66.1
-=======
     - tqdm==4.66.1
     - PyQt6==6.6.1
-    - requests
->>>>>>> a0893b59
+    - requests