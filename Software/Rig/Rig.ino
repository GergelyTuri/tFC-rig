--- conflicted
+++ resolved
@@ -261,13 +261,8 @@
       return true;
     }
   } else {
-<<<<<<< HEAD
     if (digitalRead(PIN_SECONDARY) == HIGH) {
-      return true
-=======
-    if (digitalRead(PIN_SECONDARY) == LOW) {
       return true;
->>>>>>> 370968ef
     }
   }
   return false;
