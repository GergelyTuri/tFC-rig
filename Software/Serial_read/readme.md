# Pyhton scripts for data collection

## Overview

This folder contains two scripts which can perform data collection. The `py_arduino_serial.py` script is the one of main scripts which could be used if camera recording is not needed. The `py_arduino_serial_camera.py` script is a script which can be used when the White Matter cameras are connected to the recording setup and video footage is needed. The headers of these scripts also contain instructions on how to use them.

## Installation

The installation and functionalities tested on PC with Windows 10 operating system. 

<<<<<<< HEAD
1. A new Anaconda environment should be created with the packages listed in the `requirements.txt` file. The environment can be created with the following command: "conda create --name <env_name> --file requirements.txt"

2. arduino-cli is needed to set the trial settings in the GUI. This can be downloaded here: https://arduino.github.io/arduino-cli/0.35/installation/
=======
### Prerequisites
>>>>>>> 495a6f53

Before proceeding with the installation, ensure you have the following prerequisites installed on your system:

<<<<<<< HEAD
#### Run the GUI

1. Open an Anaconda terminal, activate the environment and navigate to the `tFC-rig` folder.
2. Run the following command to activate the GUI. 

```bash
python -m Software.Serial_read.py_arduino_serial_GUI
```
This will run the `py_arduino_serial_camera` script (behavior recording with camera) when you submit


#### Behavior recording without camera
=======
* Git: Needed to clone the repository from GitHub.
* Conda: Used to create and manage the project environment. You can use either Anaconda or Miniconda. If you don't have Conda installed, you can download it from the official Conda website.

### Installation Steps

Follow these steps to set up the project environment and start using the package:

1. Clone the GitHub Repository
First, clone the repository containing the project to your local machine. Open a terminal or command prompt and run the following command, replacing [Your-Repo-URL] with the URL of your GitHub repository:

    ``` bash
    git clone https://github.com/GergelyTuri/tFC-rig.git
    cd [Your-Repo-name/Software]
    ```

2. Create the Conda Environment

    ```bash
    conda env create -f environment.yaml
    ```

3. Activate the Environment

    ```bash
    conda activate cued-fc
    ```

## Usage

### Behavior recording without camera
>>>>>>> 495a6f53

1. Open an Anaconda terminal, activate the environment with "conda activate condaenv" and navigate to the `Software/Serial_read` folder. (View conda envs with "conda info --envs" and verify installed packages with "conda list")
2. Run the following command for further instructions:

    ```bash
    python py_arduino_serial.py -h
    ```

### Behavior recording with camera

1. Open an Anaconda terminal, activate the environment and navigate to the `tFC-rig` folder.
2. Run the following command for further instructions:

<<<<<<< HEAD
```bash
python -m Software.Serial_read.py_arduino_serial_camera.py -h
```
=======
    ```bash
    python py_arduino_serial_camera.py -h
    ```
>>>>>>> 495a6f53

## Data

Data is saved in JSON format. The data is saved in a folder named `data` in the same directory as the script.<|MERGE_RESOLUTION|>--- conflicted
+++ resolved
@@ -8,32 +8,13 @@
 
 The installation and functionalities tested on PC with Windows 10 operating system. 
 
-<<<<<<< HEAD
-1. A new Anaconda environment should be created with the packages listed in the `requirements.txt` file. The environment can be created with the following command: "conda create --name <env_name> --file requirements.txt"
-
-2. arduino-cli is needed to set the trial settings in the GUI. This can be downloaded here: https://arduino.github.io/arduino-cli/0.35/installation/
-=======
 ### Prerequisites
->>>>>>> 495a6f53
 
 Before proceeding with the installation, ensure you have the following prerequisites installed on your system:
 
-<<<<<<< HEAD
-#### Run the GUI
-
-1. Open an Anaconda terminal, activate the environment and navigate to the `tFC-rig` folder.
-2. Run the following command to activate the GUI. 
-
-```bash
-python -m Software.Serial_read.py_arduino_serial_GUI
-```
-This will run the `py_arduino_serial_camera` script (behavior recording with camera) when you submit
-
-
-#### Behavior recording without camera
-=======
 * Git: Needed to clone the repository from GitHub.
 * Conda: Used to create and manage the project environment. You can use either Anaconda or Miniconda. If you don't have Conda installed, you can download it from the official Conda website.
+* arduino-cli: Needed to update arduino files. This can be downloaded here: https://arduino.github.io/arduino-cli/0.35/installation/
 
 ### Installation Steps
 
@@ -58,11 +39,26 @@
     ```bash
     conda activate cued-fc
     ```
+    
+4. Arduino-cli
+Install at https://arduino.github.io/arduino-cli/0.35/installation/. 
+install Arduino CLI to a directory already in your PATH or add the Arduino CLI installation path to your PATH environment variable. This ensures your system will be able to detect and use it.
+
 
 ## Usage
 
+#### GUI
+
+1. Open an Anaconda terminal, activate the environment and navigate to the `tFC-rig` folder.
+2. Run the following command to activate the GUI. 
+
+```bash
+python -m Software.Serial_read.py_arduino_serial_GUI
+```
+This will run the `py_arduino_serial_camera` script (behavior recording with camera) when you submit
+
+
 ### Behavior recording without camera
->>>>>>> 495a6f53
 
 1. Open an Anaconda terminal, activate the environment with "conda activate condaenv" and navigate to the `Software/Serial_read` folder. (View conda envs with "conda info --envs" and verify installed packages with "conda list")
 2. Run the following command for further instructions:
@@ -76,15 +72,10 @@
 1. Open an Anaconda terminal, activate the environment and navigate to the `tFC-rig` folder.
 2. Run the following command for further instructions:
 
-<<<<<<< HEAD
-```bash
-python -m Software.Serial_read.py_arduino_serial_camera.py -h
-```
-=======
     ```bash
-    python py_arduino_serial_camera.py -h
+    python -m Software.Serial_read.py_arduino_serial_camera.py -h
     ```
->>>>>>> 495a6f53
+
 
 ## Data
 
