from PyQt6.QtWidgets import QDialog, QVBoxLayout, QTextEdit, QPushButton, QLineEdit, QSpinBox, QFormLayout, QLabel, QCheckBox, QComboBox
from PyQt6.QtCore import QThread, pyqtSignal, Qt, QTimer
import matplotlib
matplotlib.use('QtAgg')
from matplotlib.backends.backend_qtagg import FigureCanvasQTAgg as FigureCanvas
from matplotlib.figure import Figure
import pandas as pd
from datetime import datetime
import os, signal, subprocess
from .constants import START_STRING

class ProcessThread(QThread):
    """
    Thread for running a subprocess.

    Attributes:
        output_updated (pyqtSignal): Signal emitted when output is updated.
        command (str): Command to run.
        process (subprocess.Popen): Process object.
    """

    output_updated = pyqtSignal(str)

    def __init__(self, command):
        super().__init__()
        self.command = command

    def run(self):
        try:
            self.process = subprocess.Popen(self.command, shell=True, stdout=subprocess.PIPE, stderr=subprocess.STDOUT, text=True, bufsize=1)
            if self.process.stdout:
                for line in iter(self.process.stdout.readline, ''):
                    self.output_updated.emit(line.strip())
                self.process.wait()
        except Exception as e:
            self.output_updated.emit(str(e))
    
    def stop_process(self):
        if self.process:
            print("Interrupting experiment")
            if os.name == 'nt':  # Windows
                self.process.send_signal(signal.CTRL_C_EVENT)
            else:
                self.process.send_signal(signal.SIGINT)


class OutputDialogPlot(QDialog):
    """
    QDialog window for displaying output of experiment process.

    Attributes:
        process_thread (QThread): Thread for the process.
    """
    def __init__(self, process_thread: ProcessThread, primary_m_id: str, secondary_m_id: str, parent=None):
        super().__init__(parent)
        
        self.process_thread = process_thread
        self.primary_mouse_id = primary_m_id
        self.secondary_mouse_id = secondary_m_id[1:]
        self.setWindowTitle("Output")
        layout = QVBoxLayout()
        self.setLayout(layout)
        self.resize(750, 650)

        # Output text
        self.output_text_edit = QTextEdit()
        self.output_text_edit.setReadOnly(True)
        layout.addWidget(self.output_text_edit)

        stop_button = QPushButton("Stop and collect data")
        stop_button.clicked.connect(self.stop)
        layout.addWidget(stop_button)

        # Live plot
        self.figure = Figure()
        self.canvas = FigureCanvas(self.figure)
        self.canvas.setFixedSize(750, 400)
        self.ax = self.figure.add_subplot(111)
        self.ax.set_xlabel("Time (s)")
        self.ax.set_ylabel("Number of Licks")
        self.ax.set_title("Licks Over Time")
        layout.addWidget(self.canvas)
        
        self.licks_data = pd.DataFrame(columns=["Time", "Licks"])
        self.licks_data_s = pd.DataFrame(columns=["Time", "Licks"]) if self.secondary_mouse_id else None

        self.started = False
        self.started_secondary = not self.secondary_mouse_id
        self.start_time = datetime.now()

        # Timer for updating the plot
        self.timer = QTimer(self)
        self.timer.setInterval(1000)
        self.timer.timeout.connect(self.update_plot)
        self.timer.start()

    def update_plot(self):
        """
        Update the live plot with the latest data.
        """
        if self.started and self.started_secondary: 
            self.update_licks(primary=True, licks = 0)
            if self.secondary_mouse_id:
                self.update_licks(primary=False, licks = 0)
            
        self.ax.clear()
        self.ax.grid(True)
        time_values = self.licks_data["Time"].to_numpy()
        licks_values = self.licks_data["Licks"].to_numpy()
        self.ax.plot(time_values, licks_values, marker='.', linestyle='-', label=self.primary_mouse_id)

        if self.secondary_mouse_id:
            time_values_secondary = self.licks_data_s["Time"].to_numpy()
            licks_values_secondary = self.licks_data_s["Licks"].to_numpy()
            self.ax.plot(time_values_secondary, licks_values_secondary, marker='.', linestyle='--', label=self.secondary_mouse_id)
            self.ax.legend()

        self.ax.set_xlabel("Time (s)")
        self.ax.set_ylabel("Lick rate (licks/s)")
        self.ax.set_title("Licks Over Time")
        self.canvas.draw()

    def update_output(self, output):
        """
        Update the output text edit by appending output.

        Args:
            output (str): Output to append to current output.
        """
        try:
            self.output_text_edit.append(output)
<<<<<<< HEAD

            if START_STRING in output:
                if self.primary_mouse_id in output:
                    self.started = True
                else:
                    self.started_secondary = True

                if self.started and self.started_secondary:
                    self.start_time = datetime.now()

            if "Lick" in output: 
                if self.primary_mouse_id in output:
                    self.update_licks(primary=True)
                else:
                    self.update_licks(primary=False)
=======
            if START_STRING in output:
                self.started = True
                self.start_time = datetime.now()
            if "Lick" in output:
                self.update_licks()
>>>>>>> ad864d02
        except KeyboardInterrupt:
            print("KeyboardInterrupt detected.")

    def update_licks(self, primary: bool, licks=1):
        """
        Update the number of licks.

        Args:
            licks (int): Number of licks to add.
        """
        if self.started and self.started_secondary:
            current_time = int((datetime.now() - self.start_time).total_seconds())  # Calculate elapsed time
            
            if primary:
                if current_time in self.licks_data["Time"].values:
                    self.licks_data.loc[self.licks_data["Time"] == current_time, "Licks"] += licks
                else:
                    new_row = pd.DataFrame({"Time": [current_time], "Licks": [licks]})
                    self.licks_data = pd.concat([self.licks_data, new_row], ignore_index=True)
            else:
                if current_time in self.licks_data_s["Time"].values:
                    self.licks_data_s.loc[self.licks_data_s["Time"] == current_time, "Licks"] += licks
                else:
                    new_row = pd.DataFrame({"Time": [current_time], "Licks": [licks]})
                    self.licks_data_s = pd.concat([self.licks_data_s, new_row], ignore_index=True)
        
    def stop(self):
        self.timer.stop()
        self.process_thread.stop_process()


class SpinBox(QSpinBox):
    """
    Subclass of QSpinBox with disabled scrolling.

    Attributes:
        layout (QFormLayout): Layout to add the spin box to.
        text (str): Text label for the spin box.
        default (int): Default value. Defaults to 1.
        step (int): Step size. Defaults to 10.
        min (int): Minimum value. Defaults to 1.
        max (int): Maximum value. Defaults to 1000000.
    """
    def __init__(self, layout: QFormLayout, text: str, default = 1, step = 10, min = 1, max=1000000):
        super().__init__()
        self.changed = False
        # self.setButtonSymbols(QAbstractSpinBox.ButtonSymbols.NoButtons)  # Disables arrow buttons
        self.setRange(min, max)
        self.setSingleStep(step)
        self.setValue(default)
        self.set_initial()
        self.valueChanged.connect(self.check_changes)
        layout.addRow(QLabel(text), self)
    
    def wheelEvent(self, event):                                # Disable scrolling
        event.ignore()
    
    def check_changes(self):
        self.changed = (self.value() != self.initial_value)

    def set_initial(self):
        self.initial_value = self.value()

class CheckBox(QCheckBox):
    """
    Subclass of QCheckBox.

    Attributes:
        layout (QFormLayout): Layout to add the check box to.
        text (str): Text label for the check box.
        checked (bool): initial value for check box.
    """
    def __init__(self, layout: QFormLayout, text: str, checked: bool=True):
        super().__init__(text)
        self.changed = False
        if checked:
            self.setCheckState(Qt.CheckState.Checked)
        else:
            self.setCheckState(Qt.CheckState.Unchecked)
        self.set_initial()
        self.stateChanged.connect(self.check_changes)
        layout.addRow(self)

    def check_changes(self):
        self.changed = (self.checkState() != self.initial_value)

    def set_initial(self):
        self.initial_value = self.checkState()

class ComboBox(QComboBox):
    def __init__(self, layout: QFormLayout, text: str, items, default = None):
        super().__init__()
        for item in items:
            self.addItem(item)
        if default:
            self.setCurrentText(default)
        layout.addRow(QLabel(text), self)
        
    def wheelEvent(self, event):                                # Disable scrolling
        event.ignore()

class LineEdit(QLineEdit):
    """
    Subclass of QLineEdit.

    Attributes:
        layout (QFormLayout): Layout to add the line edit to.
        text (str): Text label for the line edit.
    """
    def __init__(self, layout: QFormLayout, text: str):
        super().__init__()
        layout.addRow(QLabel(text), self)<|MERGE_RESOLUTION|>--- conflicted
+++ resolved
@@ -129,8 +129,7 @@
         """
         try:
             self.output_text_edit.append(output)
-<<<<<<< HEAD
-
+            
             if START_STRING in output:
                 if self.primary_mouse_id in output:
                     self.started = True
@@ -145,13 +144,7 @@
                     self.update_licks(primary=True)
                 else:
                     self.update_licks(primary=False)
-=======
-            if START_STRING in output:
-                self.started = True
-                self.start_time = datetime.now()
-            if "Lick" in output:
-                self.update_licks()
->>>>>>> ad864d02
+
         except KeyboardInterrupt:
             print("KeyboardInterrupt detected.")
 
