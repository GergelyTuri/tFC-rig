--- conflicted
+++ resolved
@@ -12,11 +12,8 @@
     orcid: 
   - family-names: Schaefer
     given-names: Austin
-<<<<<<< HEAD
-    orcid:
-=======
     orcid: 
->>>>>>> 495a6f53
+
 title: "Trace fear conditioining apparatus for rodents"
 version: 1.0
 identifiers:
